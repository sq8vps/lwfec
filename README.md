--- conflicted
+++ resolved
@@ -5,12 +5,8 @@
 * No heap (malloc) is used
 * No stack-allocated arrays are used
 
-<<<<<<< HEAD
-Parity byte count limit can be changed freely according to application requirements. This allows the memory usage to stay at the required minimum.
-=======
-Block size limit and parity byte count limit can be changed freely according to application requirements. This allows the memory usage to stay at the required minimum.
-There is an architectural limit of 255 block size limit due to use of GF(2^8).
->>>>>>> 81eb3452
+Parity byte count limit can be changed freely according to application requirements. This allows the memory usage to stay at the required minimum.\
+**Warning! LwFEC library is not thread/interrupt safe.** 
 
 ## Example usage
 The example below shows how to initialize library, encode and decode a message:
@@ -54,10 +50,6 @@
 ## Size limit change
 Size limits used for array preallocation are stored in *rs.h*:
 ```C
-<<<<<<< HEAD
-=======
-#define RS_MAX_BLOCK_SIZE 255 //maximum block (data + parity bytes) size
->>>>>>> 81eb3452
 #define RS_MAX_REDUNDANCY_BYTES 64 //maximum parity bytes
 ```
 ## License
